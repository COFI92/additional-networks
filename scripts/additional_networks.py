import inspect
import os

import torch
import numpy as np

import modules.scripts as scripts
from modules import shared, script_callbacks
import gradio as gr

import modules.ui
from modules.ui_components import ToolButton, FormRow

from scripts import lora_compvis, model_util, metadata_editor, xyz_grid_support
from scripts.model_util import lora_models, MAX_MODEL_COUNT
from modules.script_callbacks import CFGDenoiserParams, cfg_denoiser_callback
from modules.script_callbacks import CFGDenoisedParams, cfg_denoised_callback

<<<<<<< HEAD
=======

>>>>>>> 59a72abc
memo_symbol = "\U0001F4DD"  # 📝
addnet_paste_params = {"txt2img": [], "img2img": []}

# TODO load values from settings or script files in the folder
network_modules = ["LoRA"]
module_to_python_module_mappings = {"LoRA": "lora_compvis"}

<<<<<<< HEAD

=======
>>>>>>> 59a72abc
class Script(scripts.Script):
    def __init__(self) -> None:
        super().__init__()
        self.latest_params = [(None, None, None, None)] * MAX_MODEL_COUNT
        self.latest_networks = []
        self.latest_model_hash = ""
<<<<<<< HEAD
        self.has_mask = False
=======
>>>>>>> 59a72abc

    def title(self):
        return "Additional networks for generating"

    def show(self, is_img2img):
        return scripts.AlwaysVisible

    def ui(self, is_img2img):
        global addnet_paste_params
        # NOTE: Changing the contents of `ctrls` means the XY Grid support may need
        # to be updated, see xyz_grid_support.py
        ctrls = []
        weight_sliders = []
        model_dropdowns = []

        tabname = "txt2img"
        if is_img2img:
            tabname = "img2img"

        paste_params = addnet_paste_params[tabname]
        paste_params.clear()

        self.infotext_fields = []
        self.paste_field_names = []

        with gr.Group():
            with gr.Accordion("Additional Networks", open=False):
                with gr.Row():
                    enabled = gr.Checkbox(label="Enable", value=False)
                    ctrls.append(enabled)
                    self.infotext_fields.append((enabled, "AddNet Enabled"))
                    separate_weights = gr.Checkbox(label="Separate UNet/Text Encoder weights", value=False)
                    ctrls.append(separate_weights)
                    self.infotext_fields.append((separate_weights, "AddNet Separate Weights"))

                for i in range(MAX_MODEL_COUNT):
<<<<<<< HEAD
                    with gr.Row():
                        module = gr.Dropdown(network_modules, label=f"Network module {i+1}", value="LoRA")
=======
                    with FormRow(variant="compact"):
                        module = gr.Dropdown(["LoRA"], label=f"Network module {i+1}", value="LoRA")
>>>>>>> 59a72abc
                        model = gr.Dropdown(list(lora_models.keys()), label=f"Model {i+1}", value="None")
                        with gr.Row(visible=False):
                            model_path = gr.Textbox(value="None", interactive=False, visible=False)
                        model.change(
                            lambda module, model, i=i: model_util.lora_models.get(model, "None"),
                            inputs=[module, model],
                            outputs=[model_path],
                        )

                        # Sending from the script UI to the metadata editor has to bypass
                        # gradio since this button will exit the gr.Blocks context by the
                        # time the metadata editor tab is created, so event handlers can't
                        # be registered on it by then.
<<<<<<< HEAD
                        model_info = gr.Button(value=memo_symbol, elem_id=f"additional_networks_send_to_metadata_editor_{i}")
=======
                        model_info = ToolButton(value=memo_symbol, elem_id=f"additional_networks_send_to_metadata_editor_{i}")
>>>>>>> 59a72abc
                        model_info.click(fn=None, _js="addnet_send_to_metadata_editor", inputs=[module, model_path], outputs=[])

                        module.change(
                            lambda module, model, i=i: xyz_grid_support.update_axis_params(i, module, model),
                            inputs=[module, model],
                            outputs=[],
                        )
                        model.change(
                            lambda module, model, i=i: xyz_grid_support.update_axis_params(i, module, model),
                            inputs=[module, model],
                            outputs=[],
                        )

                        # perhaps there is no user to train Text Encoder only, Weight A is U-Net
                        # The name of label will be changed in future (Weight A and B), but UNet and TEnc for now for easy understanding
                        with gr.Column() as col:
                            weight = gr.Slider(label=f"Weight {i+1}", value=1.0, minimum=-1.0, maximum=2.0, step=0.05, visible=True)
                            weight_unet = gr.Slider(
                                label=f"UNet Weight {i+1}", value=1.0, minimum=-1.0, maximum=2.0, step=0.05, visible=False
                            )
                            weight_tenc = gr.Slider(
                                label=f"TEnc Weight {i+1}", value=1.0, minimum=-1.0, maximum=2.0, step=0.05, visible=False
                            )

                        weight.change(lambda w: (w, w), inputs=[weight], outputs=[weight_unet, weight_tenc])
                        paste_params.append({"module": module, "model": model})

                    ctrls.extend((module, model, weight_unet, weight_tenc))
                    weight_sliders.extend((weight, weight_unet, weight_tenc))
                    model_dropdowns.append(model)

                    self.infotext_fields.extend(
                        [
                            (module, f"AddNet Module {i+1}"),
                            (model, f"AddNet Model {i+1}"),
                            (weight, f"AddNet Weight {i+1}"),
                            (weight_unet, f"AddNet Weight A {i+1}"),
                            (weight_tenc, f"AddNet Weight B {i+1}"),
                        ]
                    )

                for _, field_name in self.infotext_fields:
                    self.paste_field_names.append(field_name)

                def update_weight_sliders(separate, *sliders):
                    updates = []
                    for w, w_unet, w_tenc in zip(*(iter(sliders),) * 3):
                        if not separate:
                            w_unet = w
                            w_tenc = w
                        updates.append(gr.Slider.update(visible=not separate))  # Combined
                        updates.append(gr.Slider.update(visible=separate, value=w_unet))  # UNet
                        updates.append(gr.Slider.update(visible=separate, value=w_tenc))  # TEnc
                    return updates

                separate_weights.change(update_weight_sliders, inputs=[separate_weights] + weight_sliders, outputs=weight_sliders)

                def refresh_all_models(*dropdowns):
                    model_util.update_models()
                    updates = []
                    for dd in dropdowns:
                        if dd in lora_models:
                            selected = dd
                        else:
                            selected = "None"
                        update = gr.Dropdown.update(value=selected, choices=list(lora_models.keys()))
                        updates.append(update)
                    return updates

                # mask for regions
                with gr.Accordion("Extra args", open=False):
                    with gr.Row():
                        mask_image = gr.Image(label="mask image:")
                        ctrls.append(mask_image)

                refresh_models = gr.Button(value="Refresh models")
                refresh_models.click(refresh_all_models, inputs=model_dropdowns, outputs=model_dropdowns)
                ctrls.append(refresh_models)

        return ctrls

    def set_infotext_fields(self, p, params):
        for i, t in enumerate(params):
            module, model, weight_unet, weight_tenc = t
            if model is None or model == "None" or len(model) == 0 or (weight_unet == 0 and weight_tenc == 0):
                continue
            p.extra_generation_params.update(
                {
                    "AddNet Enabled": True,
                    f"AddNet Module {i+1}": module,
                    f"AddNet Model {i+1}": model,
                    f"AddNet Weight A {i+1}": weight_unet,
                    f"AddNet Weight B {i+1}": weight_tenc,
                }
            )

    def restore_networks(self, sd_model):
        unet = sd_model.model.diffusion_model
        text_encoder = sd_model.cond_stage_model

        if len(self.latest_networks) > 0:
            print("restoring last networks")
            for network, _ in self.latest_networks[::-1]:
                network.restore(text_encoder, unet)
            self.latest_networks.clear()

    def process_batch(self, p, *args, **kwargs):
        unet = p.sd_model.model.diffusion_model
        text_encoder = p.sd_model.cond_stage_model

        if not args[0]:
            self.restore_networks(p.sd_model)
            return

        params = []
        for i, ctrl in enumerate(args[2:]):
            if i % 4 == 0:
                param = [ctrl]
            else:
                param.append(ctrl)
                if i % 4 == 3:
                    params.append(param)

        models_changed = len(self.latest_networks) == 0  # no latest network (cleared by check-off)
        models_changed = models_changed or self.latest_model_hash != p.sd_model.sd_model_hash
        if not models_changed:
            for (l_module, l_model, l_weight_unet, l_weight_tenc), (module, model, weight_unet, weight_tenc) in zip(
                self.latest_params, params
            ):
                if l_module != module or l_model != model or l_weight_unet != weight_unet or l_weight_tenc != weight_tenc:
                    models_changed = True
                    break

<<<<<<< HEAD
        mask_image = args[-2]
        mask_exists = mask_image is not None
        models_changed = models_changed or (mask_exists != self.has_mask)

=======
>>>>>>> 59a72abc
        if models_changed:
            self.restore_networks(p.sd_model)
            self.latest_params = params
            self.latest_model_hash = p.sd_model.sd_model_hash

<<<<<<< HEAD
            merge_weights = shared.opts.data.get("additional_networks_merge_weights", False)

            # if `merge weights` option is off and no mask, old behavior
            # TODO remove option in future
            compatible_mode = not merge_weights and not mask_exists

            merge_weights = merge_weights and not mask_exists  # if mask exists, do not merge

=======
>>>>>>> 59a72abc
            for module, model, weight_unet, weight_tenc in self.latest_params:
                if model is None or model == "None" or len(model) == 0:
                    continue
                if weight_unet == 0 and weight_tenc == 0:
                    print(f"ignore because weight is 0: {model}")
                    continue

                model_path = lora_models.get(model, None)
                if model_path is None:
                    raise RuntimeError(f"model not found: {model}")

                if model_path.startswith('"') and model_path.endswith('"'):  # trim '"' at start/end
                    model_path = model_path[1:-1]
                if not os.path.exists(model_path):
                    print(f"file not found: {model_path}")
                    continue

<<<<<<< HEAD
                # py_module = importlib.import_module("scripts." + module_to_python_module_mappings[module])
                print(f"{module} weight_unet: {weight_unet}, weight_tenc: {weight_tenc}, model: {model}")

                if os.path.splitext(model_path)[1] == ".safetensors":
                    from safetensors.torch import load_file

                    du_state_dict = load_file(model_path)
                else:
                    du_state_dict = torch.load(model_path, map_location="cpu")

                if hasattr(lora_compvis, "create_network"):
                    # new version
                    network = lora_compvis.create_network(
                        compatible_mode,
                        du_state_dict,
                        weight_tenc,
                        weight_unet,
                        text_encoder,
                        unet,
                        p.sd_model.device,
                        p.sd_model.dtype,
                    )
                    merge_weights = merge_weights and network.weights_mergeable
                else:
                    # old hacked version
                    merge_weights = False
                    network.support_mask = False
=======
                print(f"{module} weight_unet: {weight_unet}, weight_tenc: {weight_tenc}, model: {model}")
                if module == "LoRA":
                    if os.path.splitext(model_path)[1] == ".safetensors":
                        from safetensors.torch import load_file

                        du_state_dict = load_file(model_path)
                    else:
                        du_state_dict = torch.load(model_path, map_location="cpu")

>>>>>>> 59a72abc
                    network, info = lora_compvis.create_network_and_apply_compvis(
                        du_state_dict, weight_tenc, weight_unet, text_encoder, unet
                    )
                    # in medvram, device is different for u-net and sd_model, so use sd_model's
                    network.to(p.sd_model.device, dtype=p.sd_model.dtype)
<<<<<<< HEAD
                    print(f"{module} model {model} loaded: {info}")

                self.latest_networks.append((network, model))

            if len(self.latest_networks) > 0:
                for network, model in self.latest_networks:
                    if hasattr(network, "apply_to_compvis"):
                        info = network.apply_to_compvis(merge_weights)
                        print(f"model {model} loaded: {info}")

                print("setting (or sd model) changed. new networks created.")

        # apply mask: currently only top 3 networks are supported
        self.has_mask = False
        if len(self.latest_networks) > 0 and mask_exists:
            print(f"use mask image to control LoRA regions.")
            self.has_mask = True
            mask_image = mask_image.astype(np.float32) / 255.0

            for i, (network, model) in enumerate(self.latest_networks):
                if not network.support_mask:
                    print(f"This model does not support regional mask: {model}")
                    continue

                mask = None
                if i < 3:
                    img_ch = mask_image[:, :, i]  # R,G,B
                    if img_ch.max() > 0:
                        mask = torch.tensor(img_ch, dtype=p.sd_model.dtype, device=p.sd_model.device)
                if mask is None:
                    # if mask is None, the network is applied to whole image
                    mask = torch.ones((p.height // 8, p.width // 8), dtype=p.sd_model.dtype, device=p.sd_model.device)

                network.set_mask(i, mask, height=p.height, width=p.width)
                # if mask is not None:
                print(f"apply mask and to subprompt. channel/subprompt: {i}, model: {model}")
                # else:
                #     print(f"apply to subprompt. subprompt: {i}, model: {model}")

            if not shared.batch_cond_uncond:
                print("this overrides `batch_cond_uncond` to True. To avoid OOM, set batch size to 1.")
        else:
            for i, (network, _) in enumerate(self.latest_networks):
                if network.support_mask:
                    network.set_mask(None, None)

        self.set_infotext_fields(p, self.latest_params)

        if not hasattr(self, "callbacks_added"):
            script_callbacks.on_cfg_denoiser(self.denoiser_callback)
            script_callbacks.on_cfg_denoised(self.denoised_callback)
            self.callbacks_added = True

    def denoiser_callback(self, params: CFGDenoiserParams):
        if not self.latest_networks or not self.has_mask:
            return
        if not hasattr(params, "text_uncond"):
            print("Web UI may not be the latest version. Attention Couple and Reginal LoRA is not working.")
            return
        if params.text_uncond is None:  # no uncond?
            return

        self.org_batch_cond_uncond = shared.batch_cond_uncond
        shared.batch_cond_uncond = True  # force batch cond/uncond

        # x, image_cond, sigma, sampling_step, total_sampling_steps, text_cond, text_uncond
        # x: sum(c+1),4,h,w       text_cond: sum(c),77*n,dim     text_uncond: b,77*n,dim
        # print(params.x.size())
        # print(params.image_cond.size())
        # print(params.text_cond.size())
        # print(params.text_uncond.size())
        """
        x
            batch #1
                subprompt #1
                subprompt #2
                subprompt #3
                uncond
            batch #2
                subprompt #1
                subprompt #2
                subprompt #3
                uncond
        batch #1
            subprompt #1
            subprompt #2
            subprompt #3
        batch #2
            subprompt #1
            subprompt #2
            subprompt #3
        uncond
            batch #1
            batch #2
        """
        # print("cfg_denoiser_callback")
        batch_size = params.text_uncond.size()[0]
        num_sub_prompts = params.text_cond.size()[0] // batch_size
        # print(batch_size, num_sub_prompts)

        # set batch size and num of sub prompts to LoRA Networks (this is required only in first step)
        for network, _ in self.latest_networks:
            network.new_step_started(batch_size, num_sub_prompts)

        # remove extra x and sigma: attention couple requires only two x per image, cond + uncond
        nx = []
        nsigma = []
        for i in range(0, params.x.size()[0] - batch_size, num_sub_prompts):
            nx.append(params.x[i])
            nsigma.append(params.sigma[i])
        for i in range(num_sub_prompts * batch_size, params.x.size()[0]):
            nx.append(params.x[i])
            nsigma.append(params.sigma[i])
        params.x = torch.stack(nx)
        params.sigma = torch.stack(nsigma)

        # discard cond or uncond to make them have same length: this limitation came from sd_samplers_kdiffusion.py, CrossAttention and ControlNet
        # cond and uncond must have same length for single batch
        cond = params.text_cond
        uncond = params.text_uncond
        cond_len = cond.size()[1]
        uncond_len = uncond.size()[1]

        if params.sampling_step == 0 and cond_len != uncond_len:
            print(f"lengths of cond and uncond are mismatch. longer one is discarded: {cond_len}/{uncond_len}")
        if cond_len < uncond_len:
            uncond = uncond[:, :cond_len]
        elif cond_len > uncond_len:
            cond = cond[:, :uncond_len]
            
        # set cond and uncond for each network. network doesn't use given context
        cond_uncond = torch.cat([cond, uncond])
        for i, (network, _) in enumerate(self.latest_networks):
            network.set_cond_uncond(cond_uncond)

        # for ControlNet: use last cond, and repeat batch_size times
        cond = cond[-1].unsqueeze(0).repeat(batch_size, 1, 1)

        params.text_cond = cond
        params.text_uncond = uncond

        # print("cfg_denoiser_callback end", params.x.size(), params.text_cond.size(), params.text_uncond.size())

    def denoised_callback(self, params: CFGDenoisedParams):
        if not self.latest_networks or not self.has_mask:
            return

        # (x, sampling_step, total_sampling_steps)
        # print("cfg_denoised_callback")

        # repeat again
        batch_size = self.latest_networks[0][0].batch_size
        num_sub_prompts = self.latest_networks[0][0].num_sub_prompts

        # modification to params doesn't affect caller...
        # nx = []
        # for i in range(0, batch_size):
        #     params.x[i] = params.x[i] / num_sub_prompts  # because added in next step
        #     for _ in range(num_sub_prompts):
        #        nx.append(params.x[i])
        # for i in range(batch_size, params.x.size()[0]):
        #     nx.append(params.x[i])
        # params.x = torch.stack(nx)

        # so remove conds from conds_list to align the number of conds with params.x
        # get conds_list from parent scope
        curframe = inspect.currentframe()
        calframe = inspect.getouterframes(curframe)
        parframe = calframe[2]
        par_locals = parframe[0].f_locals
        conds_list = par_locals.get("conds_list", None)

        if conds_list is not None:
            # set all member to (i,1)
            for i in range(len(conds_list)):
                # conds = conds_list[i]
                conds_list[i] = [(i, 1.0) for _ in range(batch_size)]
        else:
            print("No 'conds_list' in the parent scope. Web UI might be different version.")

        # subtract extra uncond in advance
        # params.x[0] -= params.x[-1]

        # print(batch_size, num_sub_prompts, params.x.size(), params.sampling_step, params.total_sampling_steps)

        if hasattr(self, "org_batch_cond_uncond"):
            shared.batch_cond_uncond = self.org_batch_cond_uncond
            del self.org_batch_cond_uncond
=======

                    print(f"LoRA model {model} loaded: {info}")
                    self.latest_networks.append((network, model))
            if len(self.latest_networks) > 0:
                print("setting (or sd model) changed. new networks created.")

        # apply mask: currently only top 3 networks are supported
        if len(self.latest_networks) > 0:
            mask_image = args[-2]
            if mask_image is not None:
                mask_image = mask_image.astype(np.float32) / 255.0
                print(f"use mask image to control LoRA regions.")
                for i, (network, model) in enumerate(self.latest_networks[:3]):
                    if not hasattr(network, "set_mask"):
                        continue
                    mask = mask_image[:, :, i]  # R,G,B
                    if mask.max() <= 0:
                        continue
                    mask = torch.tensor(mask, dtype=p.sd_model.dtype, device=p.sd_model.device)
                    network.set_mask(mask, height=p.height, width=p.width)
                    print(f"apply mask. channel: {i}, model: {model}")
            else:
                for network, _ in self.latest_networks:
                    if hasattr(network, "set_mask"):
                        network.set_mask(None)

        self.set_infotext_fields(p, self.latest_params)
>>>>>>> 59a72abc


def on_script_unloaded():
    if shared.sd_model:
        for s in scripts.scripts_txt2img.alwayson_scripts:
            if isinstance(s, Script):
                s.restore_networks(shared.sd_model)
                break


def on_ui_tabs():
    global addnet_paste_params
    with gr.Blocks(analytics_enabled=False) as additional_networks_interface:
        metadata_editor.setup_ui(addnet_paste_params)

    return [(additional_networks_interface, "Additional Networks", "additional_networks")]


def on_ui_settings():
    section = ("additional_networks", "Additional Networks")
    shared.opts.add_option(
<<<<<<< HEAD
        "additional_networks_merge_weights", shared.OptionInfo(False, "Merge weights in advance", section=section)
    )
    shared.opts.add_option(
=======
>>>>>>> 59a72abc
        "additional_networks_extra_lora_path",
        shared.OptionInfo(
            "",
            """Extra paths to scan for LoRA models, comma-separated. Paths containing commas must be enclosed in double quotes. In the path, " (one quote) must be replaced by "" (two quotes).""",
            section=section,
        ),
    )
    shared.opts.add_option(
        "additional_networks_sort_models_by",
        shared.OptionInfo(
            "name",
            "Sort LoRA models by",
            gr.Radio,
            {"choices": ["name", "date", "path name", "rating", "has user metadata"]},
            section=section,
        ),
    )
    shared.opts.add_option(
        "additional_networks_reverse_sort_order", shared.OptionInfo(False, "Reverse model sort order", section=section)
    )
    shared.opts.add_option(
        "additional_networks_model_name_filter", shared.OptionInfo("", "LoRA model name filter", section=section)
    )
    shared.opts.add_option(
        "additional_networks_xy_grid_model_metadata",
        shared.OptionInfo(
            "",
            'Metadata to show in XY-Grid label for Model axes, comma-separated (example: "ss_learning_rate, ss_num_epochs")',
            section=section,
        ),
    )
    shared.opts.add_option(
        "additional_networks_hash_thread_count",
        shared.OptionInfo(1, "# of threads to use for hash calculation (increase if using an SSD)", section=section),
    )
    shared.opts.add_option(
        "additional_networks_back_up_model_when_saving",
        shared.OptionInfo(True, "Make a backup copy of the model being edited when saving its metadata.", section=section),
    )
    shared.opts.add_option(
        "additional_networks_show_only_safetensors",
        shared.OptionInfo(False, "Only show .safetensors format models", section=section),
    )
    shared.opts.add_option(
        "additional_networks_show_only_models_with_metadata",
        shared.OptionInfo(
            "disabled",
            "Only show models that have/don't have user-added metadata",
            gr.Radio,
            {"choices": ["disabled", "has metadata", "missing metadata"]},
            section=section,
        ),
    )
    shared.opts.add_option(
        "additional_networks_max_top_tags", shared.OptionInfo(20, "Max number of top tags to show", section=section)
    )
    shared.opts.add_option(
        "additional_networks_max_dataset_folders", shared.OptionInfo(20, "Max number of dataset folders to show", section=section)
    )
<<<<<<< HEAD
    # shared.opts.add_option(
    #     "additional_networks_additional_modules", shared.OptionInfo("", "Python modules to load", section=section)
    # )
=======
>>>>>>> 59a72abc


def on_infotext_pasted(infotext, params):
    if "AddNet Enabled" not in params:
        params["AddNet Enabled"] = "False"

    # TODO changing "AddNet Separate Weights" does not seem to work
    if "AddNet Separate Weights" not in params:
        params["AddNet Separate Weights"] = "False"

    for i in range(MAX_MODEL_COUNT):
        # Convert combined weight into new format
        if f"AddNet Weight {i+1}" in params:
            params[f"AddNet Weight A {i+1}"] = params[f"AddNet Weight {i+1}"]
            params[f"AddNet Weight B {i+1}"] = params[f"AddNet Weight {i+1}"]

        if f"AddNet Module {i+1}" not in params:
            params[f"AddNet Module {i+1}"] = "LoRA"
        if f"AddNet Model {i+1}" not in params:
            params[f"AddNet Model {i+1}"] = "None"
        if f"AddNet Weight A {i+1}" not in params:
            params[f"AddNet Weight A {i+1}"] = "0"
        if f"AddNet Weight B {i+1}" not in params:
            params[f"AddNet Weight B {i+1}"] = "0"

        params[f"AddNet Weight {i+1}"] = params[f"AddNet Weight A {i+1}"]

        if params[f"AddNet Weight A {i+1}"] != params[f"AddNet Weight B {i+1}"]:
            params["AddNet Separate Weights"] = "True"

        # Convert potential legacy name/hash to new format
        params[f"AddNet Model {i+1}"] = str(model_util.find_closest_lora_model_name(params[f"AddNet Model {i+1}"]))

        xyz_grid_support.update_axis_params(i, params[f"AddNet Module {i+1}"], params[f"AddNet Model {i+1}"])


xyz_grid_support.initialize(Script)


script_callbacks.on_script_unloaded(on_script_unloaded)
script_callbacks.on_ui_tabs(on_ui_tabs)
script_callbacks.on_ui_settings(on_ui_settings)
script_callbacks.on_infotext_pasted(on_infotext_pasted)<|MERGE_RESOLUTION|>--- conflicted
+++ resolved
@@ -16,10 +16,6 @@
 from modules.script_callbacks import CFGDenoiserParams, cfg_denoiser_callback
 from modules.script_callbacks import CFGDenoisedParams, cfg_denoised_callback
 
-<<<<<<< HEAD
-=======
-
->>>>>>> 59a72abc
 memo_symbol = "\U0001F4DD"  # 📝
 addnet_paste_params = {"txt2img": [], "img2img": []}
 
@@ -27,20 +23,14 @@
 network_modules = ["LoRA"]
 module_to_python_module_mappings = {"LoRA": "lora_compvis"}
 
-<<<<<<< HEAD
-
-=======
->>>>>>> 59a72abc
+
 class Script(scripts.Script):
     def __init__(self) -> None:
         super().__init__()
         self.latest_params = [(None, None, None, None)] * MAX_MODEL_COUNT
         self.latest_networks = []
         self.latest_model_hash = ""
-<<<<<<< HEAD
         self.has_mask = False
-=======
->>>>>>> 59a72abc
 
     def title(self):
         return "Additional networks for generating"
@@ -77,13 +67,8 @@
                     self.infotext_fields.append((separate_weights, "AddNet Separate Weights"))
 
                 for i in range(MAX_MODEL_COUNT):
-<<<<<<< HEAD
-                    with gr.Row():
-                        module = gr.Dropdown(network_modules, label=f"Network module {i+1}", value="LoRA")
-=======
                     with FormRow(variant="compact"):
                         module = gr.Dropdown(["LoRA"], label=f"Network module {i+1}", value="LoRA")
->>>>>>> 59a72abc
                         model = gr.Dropdown(list(lora_models.keys()), label=f"Model {i+1}", value="None")
                         with gr.Row(visible=False):
                             model_path = gr.Textbox(value="None", interactive=False, visible=False)
@@ -97,11 +82,7 @@
                         # gradio since this button will exit the gr.Blocks context by the
                         # time the metadata editor tab is created, so event handlers can't
                         # be registered on it by then.
-<<<<<<< HEAD
-                        model_info = gr.Button(value=memo_symbol, elem_id=f"additional_networks_send_to_metadata_editor_{i}")
-=======
                         model_info = ToolButton(value=memo_symbol, elem_id=f"additional_networks_send_to_metadata_editor_{i}")
->>>>>>> 59a72abc
                         model_info.click(fn=None, _js="addnet_send_to_metadata_editor", inputs=[module, model_path], outputs=[])
 
                         module.change(
@@ -235,19 +216,15 @@
                     models_changed = True
                     break
 
-<<<<<<< HEAD
         mask_image = args[-2]
         mask_exists = mask_image is not None
         models_changed = models_changed or (mask_exists != self.has_mask)
 
-=======
->>>>>>> 59a72abc
         if models_changed:
             self.restore_networks(p.sd_model)
             self.latest_params = params
             self.latest_model_hash = p.sd_model.sd_model_hash
 
-<<<<<<< HEAD
             merge_weights = shared.opts.data.get("additional_networks_merge_weights", False)
 
             # if `merge weights` option is off and no mask, old behavior
@@ -256,8 +233,6 @@
 
             merge_weights = merge_weights and not mask_exists  # if mask exists, do not merge
 
-=======
->>>>>>> 59a72abc
             for module, model, weight_unet, weight_tenc in self.latest_params:
                 if model is None or model == "None" or len(model) == 0:
                     continue
@@ -275,7 +250,6 @@
                     print(f"file not found: {model_path}")
                     continue
 
-<<<<<<< HEAD
                 # py_module = importlib.import_module("scripts." + module_to_python_module_mappings[module])
                 print(f"{module} weight_unet: {weight_unet}, weight_tenc: {weight_tenc}, model: {model}")
 
@@ -303,23 +277,11 @@
                     # old hacked version
                     merge_weights = False
                     network.support_mask = False
-=======
-                print(f"{module} weight_unet: {weight_unet}, weight_tenc: {weight_tenc}, model: {model}")
-                if module == "LoRA":
-                    if os.path.splitext(model_path)[1] == ".safetensors":
-                        from safetensors.torch import load_file
-
-                        du_state_dict = load_file(model_path)
-                    else:
-                        du_state_dict = torch.load(model_path, map_location="cpu")
-
->>>>>>> 59a72abc
                     network, info = lora_compvis.create_network_and_apply_compvis(
                         du_state_dict, weight_tenc, weight_unet, text_encoder, unet
                     )
                     # in medvram, device is different for u-net and sd_model, so use sd_model's
                     network.to(p.sd_model.device, dtype=p.sd_model.dtype)
-<<<<<<< HEAD
                     print(f"{module} model {model} loaded: {info}")
 
                 self.latest_networks.append((network, model))
@@ -508,35 +470,6 @@
         if hasattr(self, "org_batch_cond_uncond"):
             shared.batch_cond_uncond = self.org_batch_cond_uncond
             del self.org_batch_cond_uncond
-=======
-
-                    print(f"LoRA model {model} loaded: {info}")
-                    self.latest_networks.append((network, model))
-            if len(self.latest_networks) > 0:
-                print("setting (or sd model) changed. new networks created.")
-
-        # apply mask: currently only top 3 networks are supported
-        if len(self.latest_networks) > 0:
-            mask_image = args[-2]
-            if mask_image is not None:
-                mask_image = mask_image.astype(np.float32) / 255.0
-                print(f"use mask image to control LoRA regions.")
-                for i, (network, model) in enumerate(self.latest_networks[:3]):
-                    if not hasattr(network, "set_mask"):
-                        continue
-                    mask = mask_image[:, :, i]  # R,G,B
-                    if mask.max() <= 0:
-                        continue
-                    mask = torch.tensor(mask, dtype=p.sd_model.dtype, device=p.sd_model.device)
-                    network.set_mask(mask, height=p.height, width=p.width)
-                    print(f"apply mask. channel: {i}, model: {model}")
-            else:
-                for network, _ in self.latest_networks:
-                    if hasattr(network, "set_mask"):
-                        network.set_mask(None)
-
-        self.set_infotext_fields(p, self.latest_params)
->>>>>>> 59a72abc
 
 
 def on_script_unloaded():
@@ -558,12 +491,9 @@
 def on_ui_settings():
     section = ("additional_networks", "Additional Networks")
     shared.opts.add_option(
-<<<<<<< HEAD
         "additional_networks_merge_weights", shared.OptionInfo(False, "Merge weights in advance", section=section)
     )
     shared.opts.add_option(
-=======
->>>>>>> 59a72abc
         "additional_networks_extra_lora_path",
         shared.OptionInfo(
             "",
@@ -623,12 +553,9 @@
     shared.opts.add_option(
         "additional_networks_max_dataset_folders", shared.OptionInfo(20, "Max number of dataset folders to show", section=section)
     )
-<<<<<<< HEAD
     # shared.opts.add_option(
     #     "additional_networks_additional_modules", shared.OptionInfo("", "Python modules to load", section=section)
     # )
-=======
->>>>>>> 59a72abc
 
 
 def on_infotext_pasted(infotext, params):
